from abc import ABC
import dataclasses
from ruamel.yaml import YAML


@dataclasses.dataclass
class BaseConfig(ABC):
    def save(self, file_path):
        yaml = YAML()
        with open(file_path, 'w') as f:
            yaml.dump(dataclasses.asdict(self), f)

    @classmethod
    def load(cls, file_path, **kwargs):
        yaml = YAML()
        with open(file_path) as f:
            config_dict = yaml.load(f)
        config_dict.update(kwargs)

        fields = tuple(map(lambda field: field.name, dataclasses.fields(cls)))
        config_dict = {k: v for k, v in config_dict.items() if k in fields}

        return cls(**config_dict)

    def __post_init__(self):
        for field in dataclasses.fields(self):
            value = getattr(self, field.name)
            value = field.type(value)
            setattr(self, field.name, value)


@dataclasses.dataclass
class Config(BaseConfig):
    #TODO: add docstring

    # algo
    discount: float = .99
    action_repeat: int = 2
    frames_stack: int = 3
    init_temperature: float = .1
    target_ent_per_dim: float = -1.

    # architecture
    critic_layers: tuple = (256, 256)
    actor_layers: tuple = (256, 256)
    obs_emb_dim: int = 50

    # PointNet
    pn_number: int = 300
    pn_layers: tuple = (64, 128, 256)
<<<<<<< HEAD
    downsample: int = 5
=======
    downsample: int = 10
>>>>>>> c7307885

    #aux_losses
    reconstruction_coef: float = 10.
    constrastive_coef: float = 2.

    # train
    actor_lr: float = 3e-4
    critic_lr: float = 3e-4
    ae_lr: float = 3e-4
    dual_lr: float = 1e-4
    weight_decay: float = 0.
    critic_tau: float = .01
    encoder_tau: float = .01
    max_grad: float = 40.

    total_steps: int = 4*10**6
    spi: int = 128
    batch_size: int = 128
    eval_freq: int = 10000
    buffer_size: int = 10**6

    # task
    seed: int = 0
    task: str = 'walker_stand'
    aux_loss: str = 'None'
    logdir: str = 'logdir/tmp'
    device: str = 'cuda'
    observe: str = 'point_cloud'
    debug: bool = True

    def __post_init__(self):
        super().__post_init__()
        assert self.spi >= self.batch_size<|MERGE_RESOLUTION|>--- conflicted
+++ resolved
@@ -46,13 +46,9 @@
     obs_emb_dim: int = 50
 
     # PointNet
-    pn_number: int = 300
+    pn_number: int = 100
     pn_layers: tuple = (64, 128, 256)
-<<<<<<< HEAD
     downsample: int = 5
-=======
-    downsample: int = 10
->>>>>>> c7307885
 
     #aux_losses
     reconstruction_coef: float = 10.
